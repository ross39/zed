--- conflicted
+++ resolved
@@ -173,20 +173,14 @@
         cx: &mut WindowContext,
         handler: Box<dyn Fn(ItemEvent, &mut WindowContext)>,
     ) -> gpui::Subscription;
-<<<<<<< HEAD
-    fn tab_description<'a>(&self, detail: usize, cx: &'a AppContext) -> Option<Cow<'a, str>>;
+    fn tab_tooltip_text<'a>(&self, cx: &'a AppContext) -> Option<Cow<'a, str>>;
+    fn tab_description<'a>(&'a self, detail: usize, cx: &'a AppContext) -> Option<Cow<'a, str>>;
     fn tab_content(
         &self,
         detail: Option<usize>,
         style: &theme::Tab,
         cx: &AppContext,
     ) -> Element<Pane>;
-=======
-    fn tab_tooltip_text<'a>(&self, cx: &'a AppContext) -> Option<Cow<'a, str>>;
-    fn tab_description<'a>(&'a self, detail: usize, cx: &'a AppContext) -> Option<Cow<'a, str>>;
-    fn tab_content(&self, detail: Option<usize>, style: &theme::Tab, cx: &AppContext)
-        -> ElementBox;
->>>>>>> 21e39e75
     fn project_path(&self, cx: &AppContext) -> Option<ProjectPath>;
     fn project_entry_ids(&self, cx: &AppContext) -> SmallVec<[ProjectEntryId; 3]>;
     fn project_item_model_ids(&self, cx: &AppContext) -> SmallVec<[usize; 3]>;
